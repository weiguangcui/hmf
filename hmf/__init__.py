<<<<<<< HEAD
__version__ = "3.0.4"

from .mass_function.hmf import MassFunction

# To patch the transition to modularised form, import modules here.
# Perhaps I should deprecate this for some version.
from .alternatives import *
from .cosmology import *
from .density_field import *
from .fitting import *
from .halos import *
from .helpers import *
from .mass_function import *
=======
__version__ = "3.0.5"
from .hmf import MassFunction
from . import fitting_functions as fits
from .cosmo import Cosmology
from .transfer import Transfer
from .sample import sample_mf
>>>>>>> cdbdbc17
<|MERGE_RESOLUTION|>--- conflicted
+++ resolved
@@ -1,5 +1,4 @@
-<<<<<<< HEAD
-__version__ = "3.0.4"
+__version__ = "3.0.5"
 
 from .mass_function.hmf import MassFunction
 
@@ -11,12 +10,4 @@
 from .fitting import *
 from .halos import *
 from .helpers import *
-from .mass_function import *
-=======
-__version__ = "3.0.5"
-from .hmf import MassFunction
-from . import fitting_functions as fits
-from .cosmo import Cosmology
-from .transfer import Transfer
-from .sample import sample_mf
->>>>>>> cdbdbc17
+from .mass_function import *