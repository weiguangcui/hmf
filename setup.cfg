# This file is used to configure your project.
# Read more about the various options under:
# http://setuptools.readthedocs.io/en/latest/setuptools.html#configuring-setup-using-setup-cfg-files

[metadata]
name = hmf
description = A halo mass function calculator
author = Steven Murray
author_email = steven.g.murray@asu.edu
license = mit
long_description = file: README.rst
long_description_content_type = text/x-rst; charset=UTF-8
url = https://github.com/steven-murray/hmf
project_urls =
    Documentation = https://hmf.readthedocs.org
# Change if running only on Windows, Mac or Linux (comma-separated)
platforms = any
# Add here all kinds of additional classifiers as defined under
# https://pypi.python.org/pypi?%3Aaction=list_classifiers
classifiers =
    Development Status :: 6 - Mature
    Programming Language :: Python :: 3.8
    Programming Language :: Python :: 3.9
    Programming Language :: Python :: 3.10
    Intended Audience :: Science/Research
    License :: OSI Approved
    License :: OSI Approved :: MIT License
    Natural Language :: English
    Topic :: Scientific/Engineering :: Physics
    Topic :: Scientific/Engineering :: Astronomy

[options]
zip_safe = False
packages = find:
include_package_data = True
package_dir =
    =src
# Add here dependencies of your project (semicolon/line-separated), e.g.
install_requires =
    numpy>=1.6.2
    scipy>=0.12.0
    astropy>=1.1
    deprecation
    click
    toml>=0.10.1
    rich
    deprecation
    importlib_metadata; python_version<'3.8'
    cached_property
    camb>=1.0.0

[options.packages.find]
where = src
exclude =
    tests

[options.extras_require]
# Add here additional requirements for extra features, to install with:
# `pip install cal_coefficients[PDF]` like:
# PDF = ReportLab; RXP
# Add here test requirements (semicolon/line-separated)
docs =
    Sphinx>=1.7.5
    numpydoc>=0.8.0
    nbsphinx
tests =
    coverage>=4.5.1
    pytest>=3.5.1
    pytest-cov>=2.5.1
    pre-commit
    mpmath>=1.0.0
    colossus>=1.2.1
    halomod==1.4.6.dev58
dev =
    hmf[docs,tests]
cosmo =
    colossus>=1.2.1
fit =
    emcee>=3.0
all =
<<<<<<< HEAD
    camb>=1.0.0,<2.0
    colossus>=1.2.1
    emcee>=3.0
=======
    hmf[dev,cosmo,fit]
>>>>>>> a146f4e1

[options.entry_points]
# Add here console scripts like:
console_scripts =
     hmf = hmf._cli:main

[tool:pytest]
# Options for py.test:
# Specify command line options as you would do when invoking py.test directly.
# e.g. --cov-report html (or xml) for html/xml output or --junitxml junit.xml
# in order to write a coverage file that can be read by Jenkins.
addopts =
    --cov hmf --cov-report term-missing
    --verbose
norecursedirs =
    dist
    build
    .tox
testpaths = tests

[aliases]
dists = bdist_wheel

[bdist_wheel]
# Use this option if your package is pure-python
universal = 1

[build_sphinx]
source_dir = docs
build_dir = build/sphinx

[devpi:upload]
# Options for the devpi: PyPI server and packaging tool
# VCS export must be deactivated since we are using setuptools-scm
no-vcs = 1
formats = bdist_wheel<|MERGE_RESOLUTION|>--- conflicted
+++ resolved
@@ -78,13 +78,7 @@
 fit =
     emcee>=3.0
 all =
-<<<<<<< HEAD
-    camb>=1.0.0,<2.0
-    colossus>=1.2.1
-    emcee>=3.0
-=======
     hmf[dev,cosmo,fit]
->>>>>>> a146f4e1
 
 [options.entry_points]
 # Add here console scripts like:
